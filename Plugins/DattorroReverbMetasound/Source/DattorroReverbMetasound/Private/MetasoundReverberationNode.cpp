--- conflicted
+++ resolved
@@ -402,15 +402,7 @@
 		const float* InputAudio = AudioInput->GetData();
 		float* OutputAudio = AudioOutput->GetData();
 		const int32 NumFrames = AudioInput->Num();
-
-<<<<<<< HEAD
-		// Apply PreDelay
-=======
-		// MS = (S/SR) * 1000 - calculation
-		float Millisecond = (NumFrames * SampleRate) * 1000;
-
-		// Step 2 Apply PreDelay
->>>>>>> c5ed474f
+ 
 		const float DelayLength = *PreDelayTime;
 		
 		if (bool bDelayCheck = (!FMath::IsNearlyEqual(DelayLength, CurrentDelayLength.GetNextValue())))
